<<<<<<< HEAD
"""ColorSpiral.py
=======
# (c) The James Hutton Institute 2013
# Author: Leighton Pritchard
#
# Contact:
# leighton.pritchard@hutton.ac.uk
#
# Leighton Pritchard,
# Information and Computing Sciences,
# James Hutton Institute,
# Errol Road,
# Invergowrie,
# Dundee,
# DD6 9LH,
# Scotland,
# UK
#
# This program is free software: you can redistribute it and/or modify
# it under the terms of the GNU General Public License as published by
# the Free Software Foundation, either version 3 of the License, or
# (at your option) any later version.
#
# This program is distributed in the hope that it will be useful,
# but WITHOUT ANY WARRANTY; without even the implied warranty of
# MERCHANTABILITY or FITNESS FOR A PARTICULAR PURPOSE.  See the
# GNU General Public License for more details.
#
# You should have received a copy of the GNU General Public License
# along with this program.  If not, see <http://www.gnu.org/licenses/>.

"""Generate RGB colours suitable for distinguishing categorical data.
>>>>>>> 92f5ca48

Generate RGB colours suitable for distinguishing categorical data.

This module provides a class that implements a spiral 'path' through HSV
colour space, permitting the selection of a number of points along that path,
and returning the output in RGB colour space, suitable for use with ReportLab
and other graphics packages.

This approach to colour choice was inspired by Bang Wong's Points of View
article: Color Coding, in Nature Methods _7_ 573 (doi:10.1038/nmeth0810-573).

The module also provides helper functions that return a list for colours, or
a dictionary of colours (if passed an iterable containing the names of
categories to be coloured).
"""

# standard library
import cmath       # polar <-> Cartesian conversions
import colorsys    # colour format conversions
from math import log, exp, floor, pi
import random      # for jitter values


class ColorSpiral(object):
    """Implement a spiral path through HSV colour space.

       This class provides functions for sampling points along a logarithmic
       spiral path through HSV colour space.

       The spiral is described by r = a * exp(b * t) where r is the distance
       from the axis of the HSV cylinder to the current point in the spiral,
       and t is the angle through which the spiral has turned to reach the
       current point. a and b are (positive, real) parameters that control the
       shape of the spiral.

       a: the starting direction of the spiral
       b: the number of revolutions about the axis made by the spiral

       We permit the spiral to move along the cylinder ('in V-space') between
       v_init and v_final, to give a gradation in V (essentially, brightness),
       along the path, where v_init, v_final are in [0,1].

       A brightness 'jitter' may also be provided as an absolute value in
       V-space, to aid in distinguishing consecutive colour points on the
       path.
    """
    def __init__(self, a=1, b=0.33, v_init=0.85, v_final=0.5,
                 jitter=0.05):
        """Initialise a logarithmic spiral path through HSV colour space

           Arguments:

           o a - Parameter a for the spiral, controls the initial spiral
                 direction. a > 0

           o b - parameter b for the spiral, controls the rate at which the
                 spiral revolves around the axis. b > 0

           o v_init - initial value of V (brightness) for the spiral.
                      v_init in [0,1]

           o v_final - final value of V (brightness) for the spiral
                      v_final in [0,1]

           o jitter - the degree of V (brightness) jitter to add to each
                      selected colour. The amount of jitter will be selected
                      from a uniform random distribution [-jitter, jitter],
                      and V will be maintained in [0,1].
        """
        # Initialise attributes
        self.a = a
        self.b = b
        self.v_init = v_init
        self.v_final = v_final
        self.jitter = jitter

    def get_colors(self, k, offset=0.1):
        """ A generator returning the RGB colour space values for k
            evenly-spaced points along the defined spiral in HSV space.

            Arguments:

            o k - the number of points to return

            o offset - how far along the spiral path to start.
        """
        # We use the offset to skip a number of similar colours near to
        # HSV axis
        assert offset > 0 and offset < 1, "offset must be in (0,1)"
        v_rate = (self._v_final - self._v_init) / float(k)
        # Generator for colours: we have divided the arc length into sections
        # of equal length, and step along them
        for n in range(1, k+1):
            # For each value of n, t indicates the angle through which the
            # spiral has turned, to this point
            t = (1./self._b) * (log(n + (k * offset)) -
                                log((1 + offset) * k * self._a))
            # Put 0 <= h <= 2*pi, where h is the angular part of the polar
            # co-ordinates for this point on the spiral
            h = t
            while h < 0:
                h += 2 * pi
            h = (h - (floor(h/(2 * pi)) * pi))
            # Now put h in [0, 1] for colorsys conversion
            h = h / (2 * pi)
            # r is the radial distance of this point from the centre
            r = self._a * exp(self._b * t)
            # v is the brightness of this point, linearly interpolated
            # from self._v_init to self._v_final. Jitter size is sampled from
            # a uniform distribution
            if self._jitter:
                jitter = random.random() * 2 * self._jitter - self._jitter
            else:
                jitter = 0
            v = self._v_init + (n * v_rate + jitter)
            # We have arranged the arithmetic such that 0 <= r <= 1, so
            # we can use this value directly as s in HSV
            yield colorsys.hsv_to_rgb(h, r, max(0, min(v, 1)))

    def get_a(self):
        return self._a

    def set_a(self, value):
        self._a = max(0, value)

    def get_b(self):
        return self._b

    def set_b(self, value):
        self._b = max(0, value)

    def get_v_init(self):
        return self._v_init

    def set_v_init(self, value):
        self._v_init = max(0, min(1, value))

    def get_v_final(self):
        return self._v_final

    def set_v_final(self, value):
        self._v_final = max(0, min(1, value))

    def get_jitter(self):
        return self._jitter

    def set_jitter(self, value):
        self._jitter = max(0, min(1, value))

    a = property(get_a, set_a)
    b = property(get_b, set_b)
    v_init = property(get_v_init, set_v_init)
    v_final = property(get_jitter, set_v_final)
    jitter = property(get_jitter, set_jitter)


# Convenience functions for those who don't want to bother with a
# ColorSpiral object
def get_colors(k, **kwargs):
    """Returns k colours selected by the ColorSpiral object, as a generator

       Arguments:

       o k - the number of colours to return

       o **kwargs - pass-through arguments to the ColorSpiral object
    """
    cs = ColorSpiral(**kwargs)
    return cs.get_colors(k)


def get_color_dict(l, **kwargs):
    """Returns a dictionary, keyed by the members of iterable l, with a
       colour assigned to each member.

       Arguments:

       o l - an iterable representing classes to be coloured

       o **kwargs - pass-through arguments to the ColorSpiral object
    """
    cs = ColorSpiral(**kwargs)
    colors = cs.get_colors(len(l))
    dict = {}
    for item in l:
        dict[item] = colors.next()
    return dict<|MERGE_RESOLUTION|>--- conflicted
+++ resolved
@@ -1,37 +1,4 @@
-<<<<<<< HEAD
 """ColorSpiral.py
-=======
-# (c) The James Hutton Institute 2013
-# Author: Leighton Pritchard
-#
-# Contact:
-# leighton.pritchard@hutton.ac.uk
-#
-# Leighton Pritchard,
-# Information and Computing Sciences,
-# James Hutton Institute,
-# Errol Road,
-# Invergowrie,
-# Dundee,
-# DD6 9LH,
-# Scotland,
-# UK
-#
-# This program is free software: you can redistribute it and/or modify
-# it under the terms of the GNU General Public License as published by
-# the Free Software Foundation, either version 3 of the License, or
-# (at your option) any later version.
-#
-# This program is distributed in the hope that it will be useful,
-# but WITHOUT ANY WARRANTY; without even the implied warranty of
-# MERCHANTABILITY or FITNESS FOR A PARTICULAR PURPOSE.  See the
-# GNU General Public License for more details.
-#
-# You should have received a copy of the GNU General Public License
-# along with this program.  If not, see <http://www.gnu.org/licenses/>.
-
-"""Generate RGB colours suitable for distinguishing categorical data.
->>>>>>> 92f5ca48
 
 Generate RGB colours suitable for distinguishing categorical data.
 
@@ -46,6 +13,35 @@
 The module also provides helper functions that return a list for colours, or
 a dictionary of colours (if passed an iterable containing the names of
 categories to be coloured).
+
+(c) The James Hutton Institute 2013
+Author: Leighton Pritchard
+
+Contact:
+leighton.pritchard@hutton.ac.uk
+
+Leighton Pritchard,
+Information and Computing Sciences,
+James Hutton Institute,
+Errol Road,
+Invergowrie,
+Dundee,
+DD6 9LH,
+Scotland,
+UK
+
+This program is free software: you can redistribute it and/or modify
+it under the terms of the GNU General Public License as published by
+the Free Software Foundation, either version 3 of the License, or
+(at your option) any later version.
+
+This program is distributed in the hope that it will be useful,
+but WITHOUT ANY WARRANTY; without even the implied warranty of
+MERCHANTABILITY or FITNESS FOR A PARTICULAR PURPOSE.  See the
+GNU General Public License for more details.
+
+You should have received a copy of the GNU General Public License
+along with this program.  If not, see <http://www.gnu.org/licenses/>.
 """
 
 # standard library
